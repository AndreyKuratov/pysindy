--- conflicted
+++ resolved
@@ -108,11 +108,9 @@
         self.discrete_time = discrete_time
         self.n_jobs = n_jobs
 
-<<<<<<< HEAD
-    def fit(self, x, t=1, x_dot=None, multiple_trajectories=False, quiet=False):
-=======
-    def fit(self, x, t=1, x_dot=None, multiple_trajectories=False, unbias=True):
->>>>>>> 42673728
+    def fit(
+        self, x, t=1, x_dot=None, multiple_trajectories=False, unbias=True, quiet=False
+    ):
         """
         Fit the SINDy model.
 
