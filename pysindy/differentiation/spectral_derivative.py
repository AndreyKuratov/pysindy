import numpy as np

from .base import BaseDifferentiation


class SpectralDerivative(BaseDifferentiation):
<<<<<<< HEAD
    """Spectral derivatives. Assumes uniform grid, and utilizes FFT
    to approximate a derivative. Works well for derivatives in periodic
    dimensions. Equivalent to a maximal-order finite difference,
    but runs in O(NlogN).
=======
    """Spectral derivatives. 
    Assumes uniform grid, and utilizes FFT to approximate a derivative.
    Works well for derivatives in periodic dimensions. 
    Equivalent to a maximal-order finite difference, but runs in O(NlogN).
>>>>>>> e4fc3aad

    Parameters
    ----------

    d : int
        The order of derivative to take
    axis: int, optional (default 0)
        The axis to differentiate along

    Examples
    --------
    >>> import numpy as np
    >>> from pysindy.differentiation import SpectralDerivative
    >>> t = np.arange(0,1,0.1)
    >>> X = np.vstack((np.sin(t),np.cos(t))).T
    >>> sd = SpectralDerivative()
    >>> sd._differentiate(X, t)
    array([[ 6.28318531e+00,  2.69942771e-16],
       [ 5.08320369e+00, -3.69316366e+00],
       [ 1.94161104e+00, -5.97566433e+00],
       [-1.94161104e+00, -5.97566433e+00],
       [-5.08320369e+00, -3.69316366e+00],
       [-6.28318531e+00,  7.10542736e-16],
       [-5.08320369e+00,  3.69316366e+00],
       [-1.94161104e+00,  5.97566433e+00],
       [ 1.94161104e+00,  5.97566433e+00],
       [ 5.08320369e+00,  3.69316366e+00]])
    """

    def __init__(self, d=1, axis=0):
        self.d = d
        self.axis = axis

    def _differentiate(self, x, t):
        """
        Calculate a spectral derivative.
        """

        if not np.isscalar(t):
            t = t[1] - t[0]

        q = np.fft.fft(x, axis=self.axis)
        n = x.shape[self.axis]
        dims = np.ones(len(x.shape), dtype=int)
        dims[self.axis] = n
        freqs = np.zeros(n, dtype=np.complex128)
        positives = np.arange(int(n / 2 + 1))
        negatives = np.setdiff1d(np.arange(n), positives)
        freqs[: int(n / 2 + 1)] = (positives) * 2 * np.pi / (n * t)
        freqs[int(n / 2 + 1) :] = (negatives - n) * 2 * np.pi / (n * t)

        if x.dtype is complex:
            return np.fft.ifft(
                np.reshape(1j * freqs, dims) ** self.d * q, axis=self.axis
            )
        else:
            return np.fft.ifft(
                np.reshape(1j * freqs, dims) ** self.d * q, axis=self.axis
            ).real.astype(x.dtype)<|MERGE_RESOLUTION|>--- conflicted
+++ resolved
@@ -4,17 +4,10 @@
 
 
 class SpectralDerivative(BaseDifferentiation):
-<<<<<<< HEAD
-    """Spectral derivatives. Assumes uniform grid, and utilizes FFT
-    to approximate a derivative. Works well for derivatives in periodic
-    dimensions. Equivalent to a maximal-order finite difference,
-    but runs in O(NlogN).
-=======
-    """Spectral derivatives. 
+    """Spectral derivatives.
     Assumes uniform grid, and utilizes FFT to approximate a derivative.
-    Works well for derivatives in periodic dimensions. 
+    Works well for derivatives in periodic dimensions.
     Equivalent to a maximal-order finite difference, but runs in O(NlogN).
->>>>>>> e4fc3aad
 
     Parameters
     ----------
@@ -64,7 +57,7 @@
         positives = np.arange(int(n / 2 + 1))
         negatives = np.setdiff1d(np.arange(n), positives)
         freqs[: int(n / 2 + 1)] = (positives) * 2 * np.pi / (n * t)
-        freqs[int(n / 2 + 1) :] = (negatives - n) * 2 * np.pi / (n * t)
+        freqs[int(n / 2 + 1):] = (negatives - n) * 2 * np.pi / (n * t)
 
         if x.dtype is complex:
             return np.fft.ifft(
